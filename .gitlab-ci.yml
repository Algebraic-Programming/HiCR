--- conflicted
+++ resolved
@@ -43,11 +43,7 @@
   - mkdir LPF/build; pushd LPF/build; cmake .. -DLPFLIB_MAKE_DOC=false; make -j8; make install; popd
   - echo "Building..."
   - mkdir build
-<<<<<<< HEAD
-  - meson setup build -Db_coverage=true -Dbackends=sharedMemory -DbuildTests=true -DbuildExamples=true
-=======
   - meson setup build -Db_coverage=true -Dbackends=sharedMemory,lpf,mpi -DbuildTests=true -DbuildExamples=true 
->>>>>>> 6a743397
   - meson compile -C build
   - echo "Running tests..."
   - OMPI_ALLOW_RUN_AS_ROOT=1 OMPI_ALLOW_RUN_AS_ROOT_CONFIRM=1 meson test -C build
@@ -68,7 +64,6 @@
   - master
   - develop 
   - merge_requests
-<<<<<<< HEAD
   - tags
 
 build-ascend:
@@ -89,6 +84,4 @@
   - master
   - develop 
   - merge_requests
-=======
->>>>>>> 6a743397
   - tags