testSuite = [ 'examples', 'hicr', 'kernel' ]

sequential = executable('sequential', [ 'source/sequential.cpp'], dependencies: [ hicrBuildDep, hicrSequentialBackendDep])
test('sequential', sequential, args : [ ], suite: testSuite )

<<<<<<< HEAD
# if 'ascend' in enabledBackends
# 	ascend = executable('ascend', [ 'source/ascend.cpp'], dependencies: [ hicrBuildDep, hicrAscendBackendDep])
# 	get_option('buildTests') ? test('ascend', ascend, args : [ ], suite: testSuite ) : 
# endif
=======
if 'ascend' in enabledBackends
	ascend = executable('ascend', [ 'source/ascend.cpp'], dependencies: [ hicrBuildDep, hicrAscendBackendDep])
	test('ascend', ascend, args : [ ], suite: testSuite )
endif
>>>>>>> 6a743397
<|MERGE_RESOLUTION|>--- conflicted
+++ resolved
@@ -3,14 +3,7 @@
 sequential = executable('sequential', [ 'source/sequential.cpp'], dependencies: [ hicrBuildDep, hicrSequentialBackendDep])
 test('sequential', sequential, args : [ ], suite: testSuite )
 
-<<<<<<< HEAD
-# if 'ascend' in enabledBackends
-# 	ascend = executable('ascend', [ 'source/ascend.cpp'], dependencies: [ hicrBuildDep, hicrAscendBackendDep])
-# 	get_option('buildTests') ? test('ascend', ascend, args : [ ], suite: testSuite ) : 
-# endif
-=======
 if 'ascend' in enabledBackends
 	ascend = executable('ascend', [ 'source/ascend.cpp'], dependencies: [ hicrBuildDep, hicrAscendBackendDep])
 	test('ascend', ascend, args : [ ], suite: testSuite )
-endif
->>>>>>> 6a743397
+endif