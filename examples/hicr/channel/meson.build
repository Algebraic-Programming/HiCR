--- conflicted
+++ resolved
@@ -1,39 +1,26 @@
 testSuite = [ 'examples', 'hicr', 'channel']
-
-<<<<<<< HEAD
 test_timeout = 180
-
-sequential = executable('sequential', [ 'source/sequential.cpp'], dependencies: [ hicrBuildDep, hicrSequentialBackendDep, dependency('threads', required: true)])
-get_option('buildTests') ? test('sequential', sequential, args : [ '2' ], timeout: test_timeout, suite: testSuite ) :
-get_option('buildTests') ? test('sequential', sequential, args : [ '3' ], timeout: test_timeout, suite: testSuite ) :
-
-if 'sharedMemory' in enabledBackends
-	sharedMemory = executable('sharedMemory', [ 'source/sharedMemory.cpp'], dependencies: [ hicrBuildDep, hicrSharedMemoryBackendDep ])
-	get_option('buildTests') ? test('sharedMemory', sharedMemory, args : [ '2' ], timeout: test_timeout, suite: testSuite ) :
-	get_option('buildTests') ? test('sharedMemory', sharedMemory, args : [ '3' ], timeout: test_timeout, suite: testSuite ) :
-=======
 
 exampleBuildIncludes = include_directories([
    'include'
   ])
   
 sequential = executable('sequential', [ 'source/sequential.cpp'], dependencies: [ hicrBuildDep, hicrSequentialBackendDep, dependency('threads', required: true)], include_directories: [exampleBuildIncludes] )
-test('sequential', sequential, args : [ '2' ], suite: testSuite )
-test('sequential', sequential, args : [ '3' ], suite: testSuite )
+test('sequential', sequential, args : [ '2' ], timeout: test_timeout, suite: testSuite )
+test('sequential', sequential, args : [ '3' ], timeout: test_timeout, suite: testSuite )
 
 if 'sharedMemory' in enabledBackends
 	sharedMemory = executable('sharedMemory', [ 'source/sharedMemory.cpp'], dependencies: [ hicrBuildDep, hicrSharedMemoryBackendDep], include_directories: [exampleBuildIncludes])
-	test('sharedMemory', sharedMemory, args : [ '2' ], suite: testSuite )
-	test('sharedMemory', sharedMemory, args : [ '3' ], suite: testSuite )
->>>>>>> 6a743397
+	test('sharedMemory', sharedMemory, args : [ '2' ], timeout: test_timeout, suite: testSuite )
+	test('sharedMemory', sharedMemory, args : [ '3' ], timeout: test_timeout, suite: testSuite )
 endif
 
 if 'mpi' in enabledBackends
 	mpi = executable('mpi', [ 'source/mpi.cpp'], dependencies: [ hicrBuildDep, hicrMPIBackendDep], include_directories: [exampleBuildIncludes] )
-	test('mpi', mpirunExecutable, args : [ '-n', '2', mpi.full_path(), '3' ], suite: testSuite )
+	test('mpi', mpirunExecutable, args : [ '-n', '2', mpi.full_path(), '3' ], timeout: test_timeout, suite: testSuite )
 endif
 
 if 'lpf' in enabledBackends
 	lpf = executable('lpf', [ 'source/lpf.cpp'], dependencies: [ hicrBuildDep, hicrLPFBackendDep], include_directories: [exampleBuildIncludes] )
-	test('lpf', lpfrunExecutable, args : [ '-np', '2', '-engine', 'ibverbs', lpf.full_path(), '3' ], suite: testSuite )
+	test('lpf', lpfrunExecutable, args : [ '-np', '2', '-engine', 'ibverbs', lpf.full_path(), '3' ], timeout: test_timeout, suite: testSuite )
 endif