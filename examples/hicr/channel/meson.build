<<<<<<< HEAD
thread_dep=dependency('threads',required : true)
executable('channel_sequential',
  [ 'source/channel_sequential.cpp'],
  dependencies: [ hicrBuildDep, hicrSequentialBackendDep, thread_dep]
)

executable('channel_mpi',
  [ 'source/channel_mpi.cpp'],
  dependencies: [ hicrBuildDep, hicrMPIBackendDeps]
)

executable('channel_lpf',
  [ 'source/channel_lpf.cpp'],
  dependencies: [ hicrBuildDep, hicrLpfBackendDeps],
)

executable('channel_sharedMemory',
  [ 'source/channel_sharedMemory.cpp'],
  dependencies: [ hicrBuildDep, hicrSharedMemoryBackendDep, thread_dep]
)
=======
testSuite = [ 'examples', 'hicr', 'channel' ]

sequential = executable('sequential', [ 'source/sequential.cpp'], dependencies: [ hicrBuildDep, hicrSequentialBackendDep, dependency('threads', required: true)])
get_option('buildTests') ? test('sequential', sequential, args : [ '2' ], suite: testSuite ) :
get_option('buildTests') ? test('sequential', sequential, args : [ '3' ], suite: testSuite ) :

if 'sharedMemory' in enabledBackends
	sharedMemory = executable('sharedMemory', [ 'source/sharedMemory.cpp'], dependencies: [ hicrBuildDep, hicrSharedMemoryBackendDep ])
	get_option('buildTests') ? test('sharedMemory', sharedMemory, args : [ '2' ], suite: testSuite ) :
	get_option('buildTests') ? test('sharedMemory', sharedMemory, args : [ '3' ], suite: testSuite ) :
endif

if 'mpi' in enabledBackends
	mpi = executable('mpi', [ 'source/mpi.cpp'], dependencies: [ hicrBuildDep, hicrMPIBackendDep ] )
	#get_option('buildTests') ? test('mpi', mpi, args : [ '3' ], suite: testSuite ) :
endif
>>>>>>> 36e7beef
<|MERGE_RESOLUTION|>--- conflicted
+++ resolved
@@ -1,39 +1,16 @@
-<<<<<<< HEAD
-thread_dep=dependency('threads',required : true)
-executable('channel_sequential',
-  [ 'source/channel_sequential.cpp'],
-  dependencies: [ hicrBuildDep, hicrSequentialBackendDep, thread_dep]
-)
-
-executable('channel_mpi',
-  [ 'source/channel_mpi.cpp'],
-  dependencies: [ hicrBuildDep, hicrMPIBackendDeps]
-)
-
-executable('channel_lpf',
-  [ 'source/channel_lpf.cpp'],
-  dependencies: [ hicrBuildDep, hicrLpfBackendDeps],
-)
-
-executable('channel_sharedMemory',
-  [ 'source/channel_sharedMemory.cpp'],
-  dependencies: [ hicrBuildDep, hicrSharedMemoryBackendDep, thread_dep]
-)
-=======
 testSuite = [ 'examples', 'hicr', 'channel' ]
 
 sequential = executable('sequential', [ 'source/sequential.cpp'], dependencies: [ hicrBuildDep, hicrSequentialBackendDep, dependency('threads', required: true)])
-get_option('buildTests') ? test('sequential', sequential, args : [ '2' ], suite: testSuite ) :
-get_option('buildTests') ? test('sequential', sequential, args : [ '3' ], suite: testSuite ) :
+test('sequential', sequential, args : [ '2' ], suite: testSuite )
+test('sequential', sequential, args : [ '3' ], suite: testSuite )
 
 if 'sharedMemory' in enabledBackends
 	sharedMemory = executable('sharedMemory', [ 'source/sharedMemory.cpp'], dependencies: [ hicrBuildDep, hicrSharedMemoryBackendDep ])
-	get_option('buildTests') ? test('sharedMemory', sharedMemory, args : [ '2' ], suite: testSuite ) :
-	get_option('buildTests') ? test('sharedMemory', sharedMemory, args : [ '3' ], suite: testSuite ) :
+	test('sharedMemory', sharedMemory, args : [ '2' ], suite: testSuite )
+	test('sharedMemory', sharedMemory, args : [ '3' ], suite: testSuite )
 endif
 
 if 'mpi' in enabledBackends
 	mpi = executable('mpi', [ 'source/mpi.cpp'], dependencies: [ hicrBuildDep, hicrMPIBackendDep ] )
-	#get_option('buildTests') ? test('mpi', mpi, args : [ '3' ], suite: testSuite ) :
-endif
->>>>>>> 36e7beef
+	#test('mpi', mpi, args : [ '3' ], suite: testSuite )
+endif