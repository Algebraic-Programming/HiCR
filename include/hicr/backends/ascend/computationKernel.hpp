/*
 *   Copyright 2025 Huawei Technologies Co., Ltd.
 *
 * Licensed under the Apache License, Version 2.0 (the "License");
 * you may not use this file except in compliance with the License.
 * You may obtain a copy of the License at
 *
 *     http://www.apache.org/licenses/LICENSE-2.0
 *
 * Unless required by applicable law or agreed to in writing, software
 * distributed under the License is distributed on an "AS IS" BASIS,
 * WITHOUT WARRANTIES OR CONDITIONS OF ANY KIND, either express or implied.
 * See the License for the specific language governing permissions and
 * limitations under the License.
 */

/**
 * @file computationKernel.hpp
 * @brief This file implements the computation kernel class for the Ascend backend
 * @author S. M. Martin & L. Terracciano
 * @date 8/11/2023
 */

#pragma once

#include <filesystem>
#include <fstream>
#include <iostream>
#include <regex>
#include <vector>
#include <acl/acl.h>
#include <hicr/core/localMemorySlot.hpp>
#include <hicr/core/exceptions.hpp>
#include <hicr/backends/ascend/localMemorySlot.hpp>
#include <hicr/backends/ascend/kernel.hpp>

namespace HiCR::backend::ascend
<<<<<<< HEAD
{ /**
 * This class represents a replicable Computation Kernel for the Ascend backend.
=======
{

/**
 * This class represents a replicable Computation Kernel for the ascend backend.
>>>>>>> c03b32c0
 * A Computation Kernel enables the kernel execution in the HiCR runtime, and in particular enables
 * the concatenation of kernel execution and memcpy operations in a common stream of operations.
 */
class ComputationKernel final : public Kernel
{
  public:

  /**
   * Keep track of input and output tensor-specific data for executing ascend kernel
   */
  struct tensorData_t
  {
    /**
     * Represents data about the memory location
     */
    const aclDataBuffer *dataBuffer;
    /**
     * Represents the type of data the tensor contains
     */
    const aclTensorDesc *tensorDescriptor;
  };

  /**
   * Constructor for the Computation Kernel unit class of the Ascend backend.
   * This will not perform any model loading so this aspect should be handled manually (e.g., with aclopSetModelDir())
   *
   * \param kernelName name of the kernel
   * \param inputs kernel input tensor data descriptors
   * \param outputs kernel output tensor data descriptors
   * \param kernelAttrs kernel attributes
   */
  ComputationKernel(const char *kernelName, const std::vector<tensorData_t> &inputs, const std::vector<tensorData_t> &outputs, const aclopAttr *kernelAttrs)
    : Kernel(),
      _kernelName(kernelName),
      _kernelAttrs(kernelAttrs)
  {
    // populate internal data structure with input and output tensor data
    initializeDataBuffersAndDescriptors(inputs, _inputTensorDescriptors, _inputDataBuffers);
    initializeDataBuffersAndDescriptors(outputs, _outputTensorDescriptors, _outputDataBuffers);
  };

  /**
   * Constructor for the Computation Kernel unit class of the Ascend backend.
   * This will load an operator binary file located at the provided path with aclopLoad()
   *
   * \param kernelPath path the the kernel .om file
   * \param kernelName name of the kernel
   * \param inputs kernel input tensor data descriptors
   * \param outputs kernel output tensor data descriptors
   * \param kernelAttrs kernel attributes
   */
  ComputationKernel(const char *kernelPath, const char *kernelName, const std::vector<tensorData_t> &inputs, const std::vector<tensorData_t> &outputs, const aclopAttr *kernelAttrs)
    : ComputationKernel(kernelName, inputs, outputs, kernelAttrs)
  {
    // load kernel in memory
    loadKernel(std::string(kernelPath));
  };

  ComputationKernel()  = delete;
  ~ComputationKernel() = default;

  /**
   * Creates the Ascend-specific Tensor data to be used as input/output parameter to Ascend kernels
   *
   * \param memorySlot The memory slot to be used as input/output
   * \param tensorDescriptor Ascend-specific metadata about the passed memory slot
   * \return The new Ascend tensor data object
   */
  static tensorData_t createTensorData(const std::shared_ptr<HiCR::LocalMemorySlot> &memorySlot, aclTensorDesc *tensorDescriptor)
  {
    // Using up-casting to determine device types
    auto ascendSlot = dynamic_pointer_cast<ascend::LocalMemorySlot>(memorySlot);

    // Checking whether the memory slot passed is compatible with this backend
    if (ascendSlot == NULL) HICR_THROW_LOGIC("Attempting to create Ascend tensor data with a memory slot that is not supported by this backend\n");

    // Creating and returning new tensor
    return ascend::ComputationKernel::tensorData_t{.dataBuffer = ascendSlot->getDataBuffer(), .tensorDescriptor = tensorDescriptor};
  }

  /**
   * Start the kernel using the given ACL \p stream
   *
   * \param stream the ACL stream on which the kernel is to be executed
   */
  __INLINE__ void start(const aclrtStream stream) override
  {
    // start the kernel
    aclError err = aclopExecuteV2(_kernelName.c_str(),
                                  (int)_inputTensorDescriptors.size(),
                                  (aclTensorDesc **)_inputTensorDescriptors.data(),
                                  (aclDataBuffer **)_inputDataBuffers.data(),
                                  (int)_outputTensorDescriptors.size(),
                                  (aclTensorDesc **)_outputTensorDescriptors.data(),
                                  (aclDataBuffer **)_outputDataBuffers.data(),
                                  (aclopAttr *)_kernelAttrs,
                                  stream);

    if (err != ACL_SUCCESS) HICR_THROW_RUNTIME("Failed to run the kernel. Error %d", err);
  }

  private:

  /**
   * The operator name
   */
  const std::string _kernelName;
  /**
   * ACL kernel attributes
   */
  const aclopAttr *_kernelAttrs;
  /**
   * Descriptors of the tensors passed as input to the kernel
   */
  std::vector<const aclTensorDesc *> _inputTensorDescriptors;
  /**
   * Descriptors of the tensors passed as output to the kernel
   */
  std::vector<const aclTensorDesc *> _outputTensorDescriptors;
  /**
   * Data buffers of the tensors passed as input to the kernel
   */
  std::vector<const aclDataBuffer *> _inputDataBuffers;
  /**
   * Data buffers of the tensors passed as input to the kernel
   */
  std::vector<const aclDataBuffer *> _outputDataBuffers;
  /**
   * Pointer to where the kernel resides in memory after reading it from .om file
   */
  std::string _kernelPtr;
  /**
   * Kernel size in memory
   */
  size_t _kernelSize;

  /**
   * Read the data from the \p tensors vector and populates the \a descriptors and \a databuffers vectors
   *
   * \param[in] tensors vector of tensors data
   * \param[out] descriptors vector of tensor descriptors
   * \param[out] dataBuffers vector of data buffers
   */
  __INLINE__ void initializeDataBuffersAndDescriptors(const std::vector<tensorData_t>     tensors,
                                                      std::vector<const aclTensorDesc *> &descriptors,
                                                      std::vector<const aclDataBuffer *> &dataBuffers)
  {
    for (const auto &tensor : tensors)
    {
      dataBuffers.push_back(tensor.dataBuffer);
      descriptors.push_back(tensor.tensorDescriptor);
    }
  }

  /**
   * Read the kernel .om file located at \p kernelPath in memory
   *
   * \param[in] kernelPath path to the compiled kernel file
   */
  __INLINE__ void loadKernel(const std::string &kernelPath)
  {
    // get size of file to know how much memory to allocate
    std::uintmax_t filesize = std::filesystem::file_size(kernelPath);
    _kernelSize             = filesize;

    // allocate buffer to hold file
    _kernelPtr.resize(_kernelSize);

    // read file
    std::ifstream fin(kernelPath, std::ios::binary);
    fin.read((char *)_kernelPtr.data(), _kernelSize);
    if (!fin) HICR_THROW_RUNTIME("Error reading file could only read %d bytes", fin.gcount());

    fin.close();

    // register the operator in the ACL runtime
    aclError err = aclopLoad(_kernelPtr.data(), _kernelSize);

    if (err != ACL_SUCCESS) HICR_THROW_RUNTIME("Failed to load kernel into memory. Error %d", err);
  }
};
<<<<<<< HEAD
=======

>>>>>>> c03b32c0
} // namespace HiCR::backend::ascend<|MERGE_RESOLUTION|>--- conflicted
+++ resolved
@@ -35,15 +35,9 @@
 #include <hicr/backends/ascend/kernel.hpp>
 
 namespace HiCR::backend::ascend
-<<<<<<< HEAD
-{ /**
+{ 
+/**
  * This class represents a replicable Computation Kernel for the Ascend backend.
-=======
-{
-
-/**
- * This class represents a replicable Computation Kernel for the ascend backend.
->>>>>>> c03b32c0
  * A Computation Kernel enables the kernel execution in the HiCR runtime, and in particular enables
  * the concatenation of kernel execution and memcpy operations in a common stream of operations.
  */
@@ -225,8 +219,5 @@
     if (err != ACL_SUCCESS) HICR_THROW_RUNTIME("Failed to load kernel into memory. Error %d", err);
   }
 };
-<<<<<<< HEAD
-=======
-
->>>>>>> c03b32c0
+
 } // namespace HiCR::backend::ascend