/*
 *   Copyright 2025 Huawei Technologies Co., Ltd.
 *
 * Licensed under the Apache License, Version 2.0 (the "License");
 * you may not use this file except in compliance with the License.
 * You may obtain a copy of the License at
 *
 *     http://www.apache.org/licenses/LICENSE-2.0
 *
 * Unless required by applicable law or agreed to in writing, software
 * distributed under the License is distributed on an "AS IS" BASIS,
 * WITHOUT WARRANTIES OR CONDITIONS OF ANY KIND, either express or implied.
 * See the License for the specific language governing permissions and
 * limitations under the License.
 */

/**
 * @file objectStore.hpp
 * @brief Provides functionality for a block object store over HiCR
 * @author A. N. Yzelman, O. Korakitis
 * @date 29/11/2024
 */

#pragma once

#include <atomic>

#include <hicr/core/globalMemorySlot.hpp>
#include <hicr/core/instance.hpp>
#include <hicr/core/communicationManager.hpp>
#include <hicr/core/memoryManager.hpp>
#include <hicr/frontends/objectStore/dataObject.hpp>

enum
{
  /**
   * The number of bits used to store the instance ID in the compound ID.
   */
  OBJECT_STORE_KEY_INSTANCE_ID_BITS = 32
};

namespace HiCR::objectStore
{

/**
 * The type of a compound ID, used to uniquely identify a block in the object store.
 * The 64bit compound ID is formed by combining the instance ID (32bits) and the block ID (the other 32 bits).
 */
using compoundId_t = uint64_t;

/**
 * This is the front-end, managing entity for the object store.
 * Multiple instances of this class can be created, one for each tag.
 *
 * It has a role similar to core HiCR's Manager classes, hence it
 * uses these managers as dependencies. The ObjectStore is responsible
 * for the management of data-objects/blocks.
 *
 * A block is a globally unique reference to a memory region that exists
 * somewhere on the system. It is created via a call to #createObject, and
 * published (i.e. made available for access) via a call to #publish.
 *
 * A block has an owner, which initially is the worker that created the block
 * via a call to #publish. An owner of a block is not necessarily an active
 * participant on all activities on said block-- in fact, most operations on
 * blocks are asynchronous while the core functionality, i.e., reading a block
 * and benefit of one-sided fencing. Staying passive while subject to remote
 * reads, however, does require the underlying system to natively support it.
 *
 * A block at a worker which is not the owner of the block will, after the
 * first call to #get, return a pointer to the block contents for read-only
 * access. At non-owner locations, the returned memory pointer need not point
 * to a copy of the owner's memory -- consider, e.g., a shared-memory object
 * store impementation, or a sophisticated network fabric with GAS-like
 * functionalities.
 *
 * The memory area returned by #get will not necessarily be kept up to date
 * with the contents at the owner side. Successive calls to #get may be used to
 * re-synchronise with the owner.
 *
 * A call to #publish is not collective, meaning that remote workers will not
 * immediately be able to refer to any remotely published block. For remote
 * workers to be able to refer to a block, a serialized handle to the block
 * should be copied to the remote workers that want to make use of it
 * (e.g., by using channels or raw memory copies).
 *
 * Therefore, such handles of the #HiCR::objectStore::DataObject shall be copyable, in the exact sense
 * of the corresponding C++ type trait. This informally means it can both be the
 * target for raw memcpy calls as well as the target for inter-worker
 * communication. Copying allows for remote workers to refer to blocks it did
 * not (initially) own.
 *
 * Multiple instances of the same block on the same worker will always refer to
 * the same memory (i.e., the pointer returned by #get will equal when called on
 * the same blocks on the same worker).
 *
 * On non-owner workers, a call to #get \em asynchronously initiates the data
 * movement from the owner to the non-owner, so that the non-owner local block
 * memory reflects the contents of the owner of the block. This copy is only
 * guaranteed to have completed at the end of a subsequent call to #fence.
 * Before this call to #fence, the contents of the pointer returned by #get are
 * undefined.
 *
 * Accordingly, the block data at the owner worker should be immutable while
 * other non-owner workers have issued calls to #get-- otherwise, partially
 * updated and partially non-updated contents may be received, leading to
 * inconsistent states. To indicate to the owner that any pending reads have
 * completed (and thus that it may safely modify its data), again a call to
 * #fence should be made.
 *
 * A call to #fence is a blocking function. A non-blocking variant may in the
 * future be provided by test_fence().
 */
class ObjectStore
{
  public:

  /**
   * Constructor
   *
   * @param[in] communicationManager The communication manager of the HiCR instance.
   * @param[in] tag The tag to associate with the object store.
   * @param[in] memoryManager The memory manager of the HiCR instance.
   * @param[in] memorySpace The memory space the object store operates in.
   * @param[in] instanceId The ID of the instance running the object store. (Created objects will have this instance ID)
   */
  ObjectStore(CommunicationManager        &communicationManager,
              GlobalMemorySlot::tag_t      tag,
              MemoryManager               &memoryManager,
              std::shared_ptr<MemorySpace> memorySpace,
              Instance::instanceId_t       instanceId)
    : _memoryManager(memoryManager),
      _communicationManager(communicationManager),
      _tag(tag),
      _memorySpace(memorySpace),
      _instanceId(instanceId)
  {}

  /**
   * Default Destructor
   */
  ~ObjectStore() = default;

  /**
   * Get the memory space the object store operates in.
   *
   * @returns The memory space the object store operates in.
   */
  [[nodiscard]] std::shared_ptr<MemorySpace> getMemorySpace() const { return _memorySpace; }

  /**
   * Creates a new data object from a given memory allocation.
   * The calling worker will be the owner of the returned Data Object.
   *
   * @param[in] ptr The pointer to the memory region.
   * @param[in] size The size of the memory region.
   * @param[in] id The ID of the block to be created.
   *
   * @returns A DataObject referring to the memory region.
   */
  [[nodiscard]] __INLINE__ std::shared_ptr<DataObject> createObject(void *ptr, size_t size, blockId id)
  {
    // Register the given allocation as a memory slot
    auto slot = _memoryManager.registerLocalMemorySlot(_memorySpace, ptr, size);

    return std::make_shared<DataObject>(_instanceId, id, slot);
  }

  /**
   * Creates a new data object from an existing LocalMemorySlot.
   * The calling worker will be the owner of the returned Data Object.
   *
   * @param[in] slot The local memory slot to create the block from.
   * @param[in] id The ID of the block to be created.
   *
   * @returns A DataObject referring to the memory slot.
   */
<<<<<<< HEAD
  [[nodiscard]] __INLINE__ DataObject createObject(std::shared_ptr<LocalMemorySlot> slot, blockId id) { return DataObject(_instanceId, id, slot); }
=======
  [[nodiscard]] __INLINE__ std::shared_ptr<DataObject> createObject(std::shared_ptr<LocalMemorySlot> slot, blockId id)
  {
    return std::make_shared<DataObject>(_instanceId, id, slot);
  }
>>>>>>> c03b32c0

  /**
   * Publishes a block to the object store.
   *
   * A call to this function is \em not thread-safe.
   *
   * @param[in] dataObject The data object to publish.
   */
  __INLINE__ void publish(std::shared_ptr<DataObject> dataObject)
  {
    blockId objectId = dataObject->_id;

    if (dataObject->_globalSlot)
    {
      _communicationManager.destroyPromotedGlobalMemorySlot(dataObject->_globalSlot);
      HICR_THROW_LOGIC("Trying to publish a block that has already been published."); // FIXME: What do we do with republishing?
    }
    // One-sided publish of the global slot
    auto globalSlot = _communicationManager.promoteLocalMemorySlot(dataObject->_localSlot, _tag);

    dataObject->_globalSlot = globalSlot;
    _globalObjects.insert({dataObject->_instanceId << OBJECT_STORE_KEY_INSTANCE_ID_BITS | objectId, dataObject});
  }

  /**
   * Retrieve a pointer to the block contents.
   *
   * Multiple instances of the same block on the same worker will always refer to
   * the same memory (i.e., the pointer returned by #get will equal when called on
   * the same blocks on the same worker). If the block is not found in the object store,
   * ie. it has not been published, or the relevant update has not finished, a nullptr
   * will be returned.
   *
   * On non-owner workers, a call to #get \em asynchronously initiates the data
   * movement from the owner to the non-owner, so that the non-owner local block
   * memory reflects the contents of the owner of the block. This copy is only
   * guaranteed to have completed at the end of a subsequent call to #fence.
   * Before this call to #fence, the contents of the pointer returned by #get are
   * undefined.
   *
   * @param[in] dataObject The data object to get.
   *
   * @returns A pointer to the memory slot that contains the block contents, or a nullptr if the block is not found.
   *
   * The contents are guaranteed to match with the owner's after the next call
   * to #fence over the given \a ID.
   *
   * A call to this function implies \f$ \mathcal{O}(n) \f$ runtime, where
   * \f$ n \f$ is the byte size of this block.
   *
   * \note The intent is that this upper bound on work occurs at most once
   *       per block, and only in the case that retrieval first requires the
   *       allocation of a local buffer.
   *
   * A call to this function is non-blocking, since the contents of the memory
   * the return value points to are undefined until the next call to #fence.
   * This function is one-sided and (thus) \em not collective.
   *
   * Repeated calls to this function with the same \a ID but without any
   * intermediate calls to #fence with that \a ID will behave as though only
   * a single call was made.
   *
   * A call to this function shall be thread-safe.
   *
   * \note The thread-safety plus re-entrant-safety means the implementation
   *       of this function must include an atomic guard that is unlocked at
   *       a call to #fence.
   */
  __INLINE__ std::shared_ptr<LocalMemorySlot> get(DataObject &dataObject)
  {
    // Deduce globally unique block ID for the GlobalMemorySlot key, by combining the given instance and block IDs
    compoundId_t compoundId = dataObject._instanceId << OBJECT_STORE_KEY_INSTANCE_ID_BITS | dataObject._id;

    _globalObjects[compoundId] = std::make_shared<DataObject>(dataObject);

    // If the data object has never been fetched before, allocate a local memory slot for it
    if (dataObject._localSlot == nullptr)
    {
      // Allocate a local memory slot for the block, associate it with the global slot and add it to the blocks of the given instance
      auto newSlot          = _memoryManager.allocateLocalMemorySlot(_memorySpace, dataObject._size);
      dataObject._localSlot = newSlot;
    }

    if (dataObject._globalSlot == nullptr) HICR_THROW_LOGIC("Trying to get a block that has not been properly transferred.");

    // Initiate the data movement from the owner to the current worker
    _communicationManager.memcpy(dataObject._localSlot, 0, dataObject._globalSlot, 0, dataObject._size);
    return dataObject._localSlot;

    // Notes: Consider a variant (maybe hidden under another layer/wrapper) that allows to get portion
    // of the block, using offset and size
  }

  /**
   * Destroy a data object. This is a local operation, does not affect other copies of the data object.
   * The data object is removed from the object store and the associated memory slots are freed.
   *
   * The local slot is only freed if the data object is a fetched object, originating from a call to #get.
   * On the owner instance, the user is responsible for freeing the local memory slot.
   * The global slot is always destroyed, if present.
   *
   * @param[in] dataObject The data object to destroy.
   */
  __INLINE__ void destroy(DataObject &dataObject)
  {
    // Only free the local memory slot if it is a fetched object, which means the local slot allocation
    // was done by the object store during a call to #get
    if (dataObject._instanceId != _instanceId)
    {
      if (dataObject._localSlot) _memoryManager.freeLocalMemorySlot(dataObject._localSlot);
    }

    if (dataObject._globalSlot) _communicationManager.destroyPromotedGlobalMemorySlot(dataObject._globalSlot);

    compoundId_t compoundId = dataObject._instanceId << OBJECT_STORE_KEY_INSTANCE_ID_BITS | dataObject._id;
    auto         it         = _globalObjects.find(compoundId);

    if (it != _globalObjects.end()) { _globalObjects.erase(it); }
  }

  /**
   * Produce a serialized representation (handle) of a data object.
   * This representation is trivially copyable and can be sent over the network.
   *
   * @param[in] dataObject The data object to serialize.
   * @returns A handle to the data object.
   */
  __INLINE__ handle serialize(DataObject &dataObject)
  {
    auto ret                      = handle{};
    ret.instanceId                = dataObject._instanceId;
    ret.id                        = dataObject._id;
    ret.size                      = dataObject._size;
    uint8_t *serializedGlobalSlot = _communicationManager.serializeGlobalMemorySlot(dataObject._globalSlot); // implicitly produces allocation
    std::memcpy(ret.serializedGlobalSlot, serializedGlobalSlot, sizeof(ret.serializedGlobalSlot));

    // free the allocation produced by serialize() TODO: dangerous, remove
    delete[] serializedGlobalSlot;
    return ret;
  }

  /**
   * Deserialize a handle to a data object.
   * The handle is a trivially copiable, serialized representation of a data object.
   *
   * @param[in] handle The handle to deserialize.
   * @returns A shared pointer to the deserialized data object.
   */
  __INLINE__ std::shared_ptr<DataObject> deserialize(const handle &handle)
  {
    auto dataObject   = std::make_shared<DataObject>(handle.instanceId, handle.id, nullptr);
    dataObject->_size = handle.size;
    dataObject->_globalSlot =
      _communicationManager.deserializeGlobalMemorySlot(reinterpret_cast<uint8_t *>(const_cast<uint8_t(*)[28 + sizeof(size_t)]>(&handle.serializedGlobalSlot)), _tag);
    return dataObject;
  }

  /**
   * Fences all block activity of the object store instance.
   *
   * This is a collective, blocking call. All workers that have communications
   * in the object store must make the same number of calls to #fence. This
   * (paradoxically) allows for fully asynchronous fencing.
   *
   * \warning I.e., a call to fence on one party may exit before a matching
   *          call elsewhere has finished: a call to this function does
   *          \em not imply a barrier.
   *
   * A call to this function is \em not thread-safe.
   *
   * @returns <tt>true</tt> if the fence has completed; <tt>false</tt> otherwise.
   */
  __INLINE__ bool fence()
  {
    _communicationManager.fence(_tag);
    return true;
  }

  /**
   * Fences locally on a specific data object.
   *
   * This is a one-sided, blocking call; returning from this function
   * indicates that, specific to this data object, incoming memory movement (ie. a get())
   * has completed.
   *
   * @param[in] dataObject The data object to fence.
   * @returns <tt>true</tt> if the fence has completed; <tt>false</tt> otherwise.
   */
  __INLINE__ bool fence(const std::shared_ptr<DataObject> &dataObject)
  {
    // Use the zero-cost variant of fence with (sent,recv) = (0,1)
    _communicationManager.fence(dataObject->_localSlot, 0, 1);
    return true;
  }

#ifdef HICR_ENABLE_NONBLOCKING_FENCE // Dummy flag for when we implement non-blocking fence
  /**
   * The non-blocking variant of #fence.
   *
   * @param[in] tag The tag to test for.
   *
   * @returns <tt>true</tt> if the fence has completed;
   * @returns <tt>false</tt> if the fence has not completed.
   *
   * A call to this function shall incur \f$ \mathcal{O}(1) \f$ work.
   *
   * This is a non-blocking and asynchronous call. If the call returns
   * <tt>false</tt>, the call shall have no side-effects (i.e., the state of
   * the unified layer is as though the call were never made).
   *
   * If the call returns <tt>true</tt>, the semantics and effects match that
   * of #update.
   *
   * A call to this function is \em not thread-safe.
   */
  static bool test_fence(const Tag &tag);
#endif

  private:

  /**
   * The associated memory manager.
   */
  MemoryManager &_memoryManager;

  /**
   * The associated communication manager.
   */
  CommunicationManager &_communicationManager;

  /**
   * The tag to associate with the objectStore instance.
   *
   * \note If we remove collectives, we can probably remove the tag.
   */
  const GlobalMemorySlot::tag_t _tag;

  /**
   * The associated memory space the object store operates in.
   */
  const std::shared_ptr<MemorySpace> _memorySpace;

  /**
   * Directory of blocks. TODO: Might remove, or keep as the responsibility of the object store to track the blocks.
   *
   * \note If we have guarantees about instance ids, we can use a vector instead of a map.
   *       Same for blockIds.
   */
  std::map<compoundId_t, std::shared_ptr<DataObject>> _globalObjects{};

  /**
   * The instance ID of the current instance owning the object store.
   */
  const Instance::instanceId_t _instanceId;
};

} // namespace HiCR::objectStore<|MERGE_RESOLUTION|>--- conflicted
+++ resolved
@@ -175,14 +175,10 @@
    *
    * @returns A DataObject referring to the memory slot.
    */
-<<<<<<< HEAD
-  [[nodiscard]] __INLINE__ DataObject createObject(std::shared_ptr<LocalMemorySlot> slot, blockId id) { return DataObject(_instanceId, id, slot); }
-=======
   [[nodiscard]] __INLINE__ std::shared_ptr<DataObject> createObject(std::shared_ptr<LocalMemorySlot> slot, blockId id)
   {
     return std::make_shared<DataObject>(_instanceId, id, slot);
   }
->>>>>>> c03b32c0
 
   /**
    * Publishes a block to the object store.
