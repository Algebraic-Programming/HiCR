--- conflicted
+++ resolved
@@ -137,17 +137,6 @@
   };
 
   /**
-<<<<<<< HEAD
-    * Constructor for the worker class.
-    *
-    * \param[in] computeManager A backend's compute manager, meant to initialize and run the task's execution states.
-    * \param[in] pullFunction A callback for the worker to get a new task to execute
-    * @param[in] callbackMap Pointer to the callback map to be called by the worker
-    */
-  Worker(HiCR::L1::ComputeManager *computeManager, pullFunction_t pullFunction, workerCallbackMap_t *callbackMap = nullptr)
-    : _pullFunction(std::move(pullFunction)),
-      _computeManager(computeManager),
-=======
    * Constructor for the worker class.
    *
    * \param[in] executionStateComputeManager A backend's compute manager to initialize and run the task's execution states.
@@ -162,7 +151,6 @@
     : _executionStateComputeManager(executionStateComputeManager),
       _processingUnitComputeManager(processingUnitComputeManager),
       _pullFunction(std::move(pullFunction)),
->>>>>>> bc9c78bb
       _callbackMap(callbackMap)
   {}
 
@@ -335,10 +323,6 @@
   private:
 
   /**
-<<<<<<< HEAD
-    * Defines the current task being handled by this worker
-   */
-=======
    * Compute manager to use to instantiate task's execution states
    */
   HiCR::L1::ComputeManager *const _executionStateComputeManager;
@@ -349,9 +333,8 @@
   HiCR::L1::ComputeManager *const _processingUnitComputeManager;
 
   /**
-   * Defines the current task being handled by this worker
-  */
->>>>>>> bc9c78bb
+    * Defines the current task being handled by this worker
+   */
   HiCR::tasking::Task *_currentTask = nullptr;
 
   /**
@@ -375,18 +358,8 @@
   std::vector<std::unique_ptr<HiCR::L0::ProcessingUnit>> _processingUnits;
 
   /**
-<<<<<<< HEAD
-   * Compute manager to use to instantiate and manage the workers
-   */
-  HiCR::L1::ComputeManager *const _computeManager;
-
-  /**
     *  Map of callbacks to trigger
     */
-=======
-   *  Map of callbacks to trigger
-   */
->>>>>>> bc9c78bb
   workerCallbackMap_t *_callbackMap = nullptr;
 
   /**
