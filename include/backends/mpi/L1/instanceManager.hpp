--- conflicted
+++ resolved
@@ -164,11 +164,7 @@
     executeRPC(rpcIdx);
   }
 
-<<<<<<< HEAD
-  __USED__ inline std::shared_ptr<HiCR::L0::Instance> createInstanceImpl [[noreturn]] (const HiCR::L0::Topology &requestedTopology)
-=======
-  __USED__ inline std::shared_ptr<HiCR::L0::Instance> createInstanceImpl(int argc, char **argv, const HiCR::L0::Topology &requestedTopology) override
->>>>>>> 182290ba
+  __USED__ inline std::shared_ptr<HiCR::L0::Instance> createInstanceImpl [[noreturn]] (const HiCR::L0::Topology &requestedTopology, int argc, char *argv[])
   {
     HICR_THROW_LOGIC("The MPI backend does not currently support the launching of new instances during runtime");
   }
