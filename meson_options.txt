--- conflicted
+++ resolved
@@ -1,30 +1,26 @@
-<<<<<<< HEAD
-option('backends', type : 'array', choices : ['hwloc', 'pthreads', 'mpi', 'lpf', 'ascend', 'nosv' ],
-=======
-option('backends', type : 'array', choices : ['hwloc', 'boost', 'pthreads', 'mpi', 'lpf', 'ascend'], 
->>>>>>> 0299aae8
-       description : 'Specifies which builtin backends to enable for compilation with HiCR',
-       value: [ 'hwloc', 'pthreads', 'boost' ]
-       )
-
-option('frontends', type : 'array', choices : [ 'channel', 'RPCEngine', 'tasking', 'objectStore' ],
-       description : 'Specifies which builtin frontends to enable for compilation with HiCR',
-       value: [ 'channel', 'RPCEngine', 'tasking', 'objectStore' ]
-       )
-             
-      
-option('buildTests', type : 'boolean', value : false,
-       description: 'Indicates whether to build tests'
-)
-
-option('buildExamples', type : 'boolean', value : false,
-       description: 'Indicates whether to build example apps'
-)
-
-option('exceptionModel', type : 'combo', choices : [ 'stdexception', 'abort' ], value : 'stdexception',
-       description : 'Specifies how exceptions are implemented in HiCR'
-       )
-      
-option('compileWarningsAsErrors', type : 'boolean', value : false,
-       description: 'Indicates whether a compilation warning should result in a fatal error. This is useful for CI testing but may result in inconveniences for normal users, hence it should be false by default'
-) 
+option('backends', type : 'array', choices : ['hwloc', 'boost', 'pthreads', 'mpi', 'lpf', 'ascend', 'nosv'], 
+       description : 'Specifies which builtin backends to enable for compilation with HiCR',
+       value: [ 'hwloc', 'pthreads', 'boost' ]
+       )
+
+option('frontends', type : 'array', choices : [ 'channel', 'RPCEngine', 'tasking', 'objectStore' ],
+       description : 'Specifies which builtin frontends to enable for compilation with HiCR',
+       value: [ 'channel', 'RPCEngine', 'tasking', 'objectStore' ]
+       )
+             
+      
+option('buildTests', type : 'boolean', value : false,
+       description: 'Indicates whether to build tests'
+)
+
+option('buildExamples', type : 'boolean', value : false,
+       description: 'Indicates whether to build example apps'
+)
+
+option('exceptionModel', type : 'combo', choices : [ 'stdexception', 'abort' ], value : 'stdexception',
+       description : 'Specifies how exceptions are implemented in HiCR'
+       )
+      
+option('compileWarningsAsErrors', type : 'boolean', value : false,
+       description: 'Indicates whether a compilation warning should result in a fatal error. This is useful for CI testing but may result in inconveniences for normal users, hence it should be false by default'
+) 